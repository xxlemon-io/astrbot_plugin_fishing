--- conflicted
+++ resolved
@@ -34,11 +34,7 @@
 ### 🤝 开发计划
 
 - [x] 分离成就模块，以便于未来拓展
-<<<<<<< HEAD
-- [x] 丰富图鉴类命令
-=======
 - [x] 丰富图鉴类命令 ➞　图片输出的图鉴命令
->>>>>>> 358b9ad8
 - [x] 将部分输出结果改写成输出图片
 - [x] 钓鱼区域功能扩展
 - [x] 更多经济系统
