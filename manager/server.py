import functools
import os
import traceback
from typing import Dict, Any

from quart import (
    Quart, render_template, request, redirect, url_for, session, flash,
    Blueprint, current_app
)
from astrbot.api import logger


admin_bp = Blueprint(
    "admin_bp",
    __name__,
    template_folder="templates",
    static_folder="static",
)

# 工厂函数现在接收服务实例
def create_app(secret_key: str, services: Dict[str, Any]):
    """
    创建并配置Quart应用实例。

    Args:
        secret_key: 用于session加密的密钥。
        services: 关键字参数，包含所有需要注入的服务实例。
    """
    app = Quart(__name__)
    app.secret_key = os.urandom(24)
    app.config["SECRET_LOGIN_KEY"] = secret_key

    # 将所有注入的服务实例存入app的配置中，供路由函数使用
    # 键名将转换为大写，例如 'user_service' -> 'USER_SERVICE'
    for service_name, service_instance in services.items():
        app.config[service_name.upper()] = service_instance

    app.register_blueprint(admin_bp, url_prefix="/admin")

    @app.route("/")
    def root():
        return redirect(url_for("admin_bp.index"))
    
    @app.route("/favicon.ico")
    def favicon():
        # 返回404而不是500错误
        from quart import abort
        abort(404)
    
    # 添加全局错误处理器
    @app.errorhandler(404)
    async def handle_404_error(error):
        # 只对非静态资源记录404错误
        if not request.path.startswith('/admin/static/') and request.path != '/favicon.ico':
            logger.error(f"404 Not Found: {request.url} - {request.method}")
        
        # 为API路径返回JSON，为页面返回HTML
        if request.path.startswith('/admin/market/') and request.method in ['POST', 'PUT', 'DELETE']:
            return {"success": False, "message": "API端点不存在"}, 404
        return "Not Found", 404
    
    @app.errorhandler(500)
    async def handle_500_error(error):
        logger.error(f"Internal Server Error: {error}")
        logger.error(traceback.format_exc())
        
        # 为API路径返回JSON，为页面返回HTML
        if request.path.startswith('/admin/market/') and request.method in ['POST', 'PUT', 'DELETE']:
            return {"success": False, "message": "服务器内部错误"}, 500
        return "Internal Server Error", 500
    
    return app

def login_required(f):
    @functools.wraps(f)
    async def decorated_function(*args, **kwargs):
        if "logged_in" not in session:
            return redirect(url_for("admin_bp.login"))
        return await f(*args, **kwargs)
    return decorated_function

def admin_required(f):
    @functools.wraps(f)
    async def decorated_function(*args, **kwargs):
        if not session.get("is_admin"):
            await flash("无权限访问该页面", "danger")
            return redirect(url_for("admin_bp.login"))
        return await f(*args, **kwargs)
    return decorated_function

@admin_bp.route("/login", methods=["GET", "POST"])
async def login():
    if request.method == "POST":
        form = await request.form
        # 从应用配置中获取密钥
        secret_key = current_app.config["SECRET_LOGIN_KEY"]
        if form.get("secret_key") == secret_key:
            session["logged_in"] = True
            # 简单角色标记：现阶段使用同一密钥视为管理员
            session["is_admin"] = True
            await flash("登录成功！", "success")
            return redirect(url_for("admin_bp.index"))
        else:
            await flash("登录失败，请检查密钥！", "danger")
    return await render_template("login.html")

@admin_bp.route("/logout")
async def logout():
    session.pop("logged_in", None)
    await flash("你已成功登出。", "info")
    return redirect(url_for("admin_bp.login"))

@admin_bp.route("/")
@login_required
async def index():
    return await render_template("index.html")

# --- 物品模板管理 (鱼、鱼竿、鱼饵、饰品) ---
# 使用 item_template_service 来处理所有模板相关的CRUD操作

@admin_bp.route("/fish")
@login_required
async def manage_fish():
    item_template_service = current_app.config["ITEM_TEMPLATE_SERVICE"]
    fishes = item_template_service.get_all_fish()
    return await render_template("fish.html", fishes=fishes)

@admin_bp.route("/fish/add", methods=["POST"])
@login_required
async def add_fish():
    form = await request.form
    item_template_service = current_app.config["ITEM_TEMPLATE_SERVICE"]
    # 注意：服务层应处理来自表单的数据转换和验证
    item_template_service.add_fish_template(form.to_dict())
    await flash("鱼类添加成功！", "success")
    return redirect(url_for("admin_bp.manage_fish"))

@admin_bp.route("/fish/edit/<int:fish_id>", methods=["POST"])
@login_required
async def edit_fish(fish_id):
    form = await request.form
    item_template_service = current_app.config["ITEM_TEMPLATE_SERVICE"]
    item_template_service.update_fish_template(fish_id, form.to_dict())
    await flash(f"鱼类ID {fish_id} 更新成功！", "success")
    return redirect(url_for("admin_bp.manage_fish"))

@admin_bp.route("/fish/delete/<int:fish_id>", methods=["POST"])
@login_required
async def delete_fish(fish_id):
    item_template_service = current_app.config["ITEM_TEMPLATE_SERVICE"]
    item_template_service.delete_fish_template(fish_id)
    await flash(f"鱼类ID {fish_id} 已删除！", "warning")
    return redirect(url_for("admin_bp.manage_fish"))

# --- 鱼竿管理 (Rods) ---
@admin_bp.route("/rods")
@login_required
async def manage_rods():
    # 从app配置中获取服务实例
    item_template_service = current_app.config["ITEM_TEMPLATE_SERVICE"]
    # 调用服务层方法获取所有鱼竿模板
    items = item_template_service.get_all_rods()
    return await render_template("rods.html", items=items)


@admin_bp.route("/rods/add", methods=["POST"])
@login_required
async def add_rod():
    form = await request.form
    item_template_service = current_app.config["ITEM_TEMPLATE_SERVICE"]
    # 调用服务层方法添加新的鱼竿模板
    item_template_service.add_rod_template(form.to_dict())
    await flash("鱼竿添加成功！", "success")
    return redirect(url_for("admin_bp.manage_rods"))


@admin_bp.route("/rods/edit/<int:rod_id>", methods=["POST"])
@login_required
async def edit_rod(rod_id):
    form = await request.form
    item_template_service = current_app.config["ITEM_TEMPLATE_SERVICE"]
    # 调用服务层方法更新指定的鱼竿模板
    item_template_service.update_rod_template(rod_id, form.to_dict())
    await flash(f"鱼竿ID {rod_id} 更新成功！", "success")
    return redirect(url_for("admin_bp.manage_rods"))


@admin_bp.route("/rods/delete/<int:rod_id>", methods=["POST"])
@login_required
async def delete_rod(rod_id):
    item_template_service = current_app.config["ITEM_TEMPLATE_SERVICE"]
    # 调用服务层方法删除指定的鱼竿模板
    item_template_service.delete_rod_template(rod_id)
    await flash(f"鱼竿ID {rod_id} 已删除！", "warning")
    return redirect(url_for("admin_bp.manage_rods"))


# --- 鱼饵管理 (Baits) ---
@admin_bp.route("/baits")
@login_required
async def manage_baits():
    item_template_service = current_app.config["ITEM_TEMPLATE_SERVICE"]
    items = item_template_service.get_all_baits()
    return await render_template("baits.html", items=items)


@admin_bp.route("/baits/add", methods=["POST"])
@login_required
async def add_bait():
    form = await request.form
    item_template_service = current_app.config["ITEM_TEMPLATE_SERVICE"]
    item_template_service.add_bait_template(form.to_dict())
    await flash("鱼饵添加成功！", "success")
    return redirect(url_for("admin_bp.manage_baits"))


@admin_bp.route("/baits/edit/<int:bait_id>", methods=["POST"])
@login_required
async def edit_bait(bait_id):
    form = await request.form
    item_template_service = current_app.config["ITEM_TEMPLATE_SERVICE"]
    item_template_service.update_bait_template(bait_id, form.to_dict())
    await flash(f"鱼饵ID {bait_id} 更新成功！", "success")
    return redirect(url_for("admin_bp.manage_baits"))


@admin_bp.route("/baits/delete/<int:bait_id>", methods=["POST"])
@login_required
async def delete_bait(bait_id):
    item_template_service = current_app.config["ITEM_TEMPLATE_SERVICE"]
    item_template_service.delete_bait_template(bait_id)
    await flash(f"鱼饵ID {bait_id} 已删除！", "warning")
    return redirect(url_for("admin_bp.manage_baits"))


# --- 饰品管理 (Accessories) ---
@admin_bp.route("/accessories")
@login_required
async def manage_accessories():
    item_template_service = current_app.config["ITEM_TEMPLATE_SERVICE"]
    items = item_template_service.get_all_accessories()
    return await render_template("accessories.html", items=items)


@admin_bp.route("/accessories/add", methods=["POST"])
@login_required
async def add_accessory():
    form = await request.form
    item_template_service = current_app.config["ITEM_TEMPLATE_SERVICE"]
    item_template_service.add_accessory_template(form.to_dict())
    await flash("饰品添加成功！", "success")
    return redirect(url_for("admin_bp.manage_accessories"))


@admin_bp.route("/accessories/edit/<int:accessory_id>", methods=["POST"])
@login_required
async def edit_accessory(accessory_id):
    form = await request.form
    item_template_service = current_app.config["ITEM_TEMPLATE_SERVICE"]
    item_template_service.update_accessory_template(accessory_id, form.to_dict())
    await flash(f"饰品ID {accessory_id} 更新成功！", "success")
    return redirect(url_for("admin_bp.manage_accessories"))


@admin_bp.route("/accessories/delete/<int:accessory_id>", methods=["POST"])
@login_required
async def delete_accessory(accessory_id):
    item_template_service = current_app.config["ITEM_TEMPLATE_SERVICE"]
    item_template_service.delete_accessory_template(accessory_id)
    await flash(f"饰品ID {accessory_id} 已删除！", "warning")
    return redirect(url_for("admin_bp.manage_accessories"))


# --- 抽卡池管理 ---
@admin_bp.route("/gacha")
@login_required
async def manage_gacha():
    item_template_service = current_app.config["ITEM_TEMPLATE_SERVICE"]
    pools = item_template_service.get_all_gacha_pools()
    return await render_template("gacha.html", pools=pools)


@admin_bp.route("/gacha/add", methods=["POST"])
@login_required
async def add_gacha_pool():
    form = await request.form
    item_template_service = current_app.config["ITEM_TEMPLATE_SERVICE"]
    item_template_service.add_pool_template(form.to_dict())
    await flash("奖池添加成功！", "success")
    return redirect(url_for("admin_bp.manage_gacha"))


@admin_bp.route("/gacha/edit/<int:pool_id>", methods=["POST"])
@login_required
async def edit_gacha_pool(pool_id):
    form = await request.form
    item_template_service = current_app.config["ITEM_TEMPLATE_SERVICE"]
    item_template_service.update_pool_template(pool_id, form.to_dict())
    await flash(f"奖池ID {pool_id} 更新成功！", "success")
    return redirect(url_for("admin_bp.manage_gacha"))


@admin_bp.route("/gacha/delete/<int:pool_id>", methods=["POST"])
@login_required
async def delete_gacha_pool(pool_id):
    item_template_service = current_app.config["ITEM_TEMPLATE_SERVICE"]
    item_template_service.delete_pool_template(pool_id)
    await flash(f"奖池ID {pool_id} 已删除！", "warning")
    return redirect(url_for("admin_bp.manage_gacha"))


# --- 奖池物品详情管理 ---
@admin_bp.route("/gacha/pool/<int:pool_id>")
@login_required
async def manage_gacha_pool_details(pool_id):
    item_template_service = current_app.config["ITEM_TEMPLATE_SERVICE"]
    details = item_template_service.get_pool_details_for_admin(pool_id)

    if not details.get("pool"):
        await flash("找不到指定的奖池！", "danger")
        return redirect(url_for("admin_bp.manage_gacha"))

    enriched_items = []
    for item in details.get("pool").items:
        # 将 dataclass 转换为字典以便修改
        item_dict = item.__dict__
        item_name = "未知物品"
        item_type = item.item_type
        item_id = item.item_id

        # 根据类型从 item_template_service 获取名称
        if item_type == "rod":
            template = item_template_service.item_template_repo.get_rod_by_id(item_id)
            if template:
                item_name = template.name
        elif item_type == "accessory":
            template = item_template_service.item_template_repo.get_accessory_by_id(item_id)
            if template:
                item_name = template.name
        elif item_type == "bait":
            template = item_template_service.item_template_repo.get_bait_by_id(item_id)
            if template:
                item_name = template.name
        elif item_type == "fish":
            template = item_template_service.item_template_repo.get_fish_by_id(item_id)
            if template:
                item_name = template.name
        elif item_type == "titles":
            template = item_template_service.item_template_repo.get_title_by_id(item_id)
            if template:
                item_name = template.name
        elif item_type == "coins":
            item_name = f"{item.quantity} 金币"

        item_dict["item_name"] = item_name  # 添加名称属性
        enriched_items.append(item_dict)

    return await render_template(
        "gacha_pool_details.html",
        pool=details["pool"],
        items=enriched_items,  # 传递丰富化后的物品列表
        all_rods=details["all_rods"],
        all_baits=details["all_baits"],
        all_accessories=details["all_accessories"]
    )


@admin_bp.route("/gacha/pool/<int:pool_id>/add_item", methods=["POST"])
@login_required
async def add_item_to_pool(pool_id):
    form = await request.form
    item_template_service = current_app.config["ITEM_TEMPLATE_SERVICE"]
    item_template_service.add_item_to_pool(pool_id, form.to_dict())
    await flash("成功向奖池中添加物品！", "success")
    return redirect(url_for("admin_bp.manage_gacha_pool_details", pool_id=pool_id))


@admin_bp.route("/gacha/pool/edit_item/<int:item_id>", methods=["POST"])
@login_required
async def edit_pool_item(item_id):
    form = await request.form
    item_template_service = current_app.config["ITEM_TEMPLATE_SERVICE"]
    pool_id = request.args.get("pool_id")
    if not pool_id:
        await flash("编辑失败：缺少奖池ID信息。", "danger")
        return redirect(url_for("admin_bp.manage_gacha"))
    item_template_service.update_pool_item(item_id, form.to_dict())
    await flash(f"奖池物品ID {item_id} 更新成功！", "success")
    return redirect(url_for("admin_bp.manage_gacha_pool_details", pool_id=pool_id))


@admin_bp.route("/gacha/pool/delete_item/<int:item_id>", methods=["POST"])
@login_required
async def delete_pool_item(item_id):
    item_template_service = current_app.config["ITEM_TEMPLATE_SERVICE"]
    pool_id = request.args.get("pool_id")
    if not pool_id:
        await flash("删除失败：缺少奖池ID信息。", "danger")
        return redirect(url_for("admin_bp.manage_gacha"))
    item_template_service.delete_pool_item(item_id)
    await flash(f"奖池物品ID {item_id} 已删除！", "warning")
    return redirect(url_for("admin_bp.manage_gacha_pool_details", pool_id=pool_id))


# --- 用户管理 ---
@admin_bp.route("/users")
@login_required
@admin_required
async def manage_users():
    user_service = current_app.config["USER_SERVICE"]
    page = int(request.args.get("page", 1))
    search = request.args.get("search", "")
    
    result = user_service.get_users_for_admin(page=page, per_page=20, search=search or None)
    
    if not result["success"]:
        await flash("获取用户列表失败：" + result.get("message", "未知错误"), "danger")
        return redirect(url_for("admin_bp.index"))
    
    return await render_template(
        "users.html", 
        users=result["users"], 
        pagination=result["pagination"],
        search=search
    )

@admin_bp.route("/users/<user_id>")
@login_required
@admin_required
async def get_user_detail(user_id):
    user_service = current_app.config["USER_SERVICE"]
    result = user_service.get_user_details_for_admin(user_id)
    
    if not result["success"]:
        return {"success": False, "message": result["message"]}, 404
    
    # 将User对象转换为字典以便JSON序列化
    user_dict = {
        "user_id": result["user"].user_id,
        "nickname": result["user"].nickname,
        "coins": result["user"].coins,
        "premium_currency": result["user"].premium_currency,
        "total_fishing_count": result["user"].total_fishing_count,
        "total_weight_caught": result["user"].total_weight_caught,
        "total_coins_earned": result["user"].total_coins_earned,
        "consecutive_login_days": result["user"].consecutive_login_days,
        "fish_pond_capacity": result["user"].fish_pond_capacity,
        "fishing_zone_id": result["user"].fishing_zone_id,
        "auto_fishing_enabled": result["user"].auto_fishing_enabled,
        "created_at": result["user"].created_at.isoformat() if result["user"].created_at else None,
        "last_login_time": result["user"].last_login_time.isoformat() if result["user"].last_login_time else None
    }
    
    return {
        "success": True,
        "user": user_dict,
        "equipped_rod": result["equipped_rod"],
        "equipped_accessory": result["equipped_accessory"],
        "current_title": result["current_title"]
    }

@admin_bp.route("/users/<user_id>/update", methods=["POST"])
@login_required
@admin_required
async def update_user(user_id):
    user_service = current_app.config["USER_SERVICE"]
    
    try:
        # 获取JSON数据
        data = await request.get_json()
        if not data:
            return {"success": False, "message": "无效的请求数据"}, 400
        
        return user_service.update_user_for_admin(user_id, data)
    except Exception as e:
        return {"success": False, "message": f"更新用户时发生错误: {str(e)}"}, 500

@admin_bp.route("/users/<user_id>/delete", methods=["POST"])
@login_required
@admin_required
async def delete_user(user_id):
    user_service = current_app.config["USER_SERVICE"]
    
    try:
        return user_service.delete_user_for_admin(user_id)
    except Exception as e:
        return {"success": False, "message": f"删除用户时发生错误: {str(e)}"}, 500


<<<<<<< HEAD
# --- 市场管理 ---
@admin_bp.route("/market")
@login_required
async def manage_market():
    try:
        market_service = current_app.config["MARKET_SERVICE"]
        
        # 获取查询参数
        page = int(request.args.get("page", 1))
        item_type = request.args.get("item_type", "")
        min_price = request.args.get("min_price", "")
        max_price = request.args.get("max_price", "")
        search = request.args.get("search", "")
        
        # 转换参数
        min_price = int(min_price) if min_price else None
        max_price = int(max_price) if max_price else None
        item_type = item_type or None
        search = search or None
        
        result = market_service.get_all_market_listings_for_admin(
            page=page, 
            per_page=20,
            item_type=item_type,
            min_price=min_price,
            max_price=max_price,
            search=search
        )
        
        if not result["success"]:
            await flash("获取市场列表失败：" + result.get("message", "未知错误"), "danger")
            return redirect(url_for("admin_bp.index"))
        
        return await render_template(
            "market.html",
            listings=result["listings"],
            pagination=result["pagination"],
            stats=result["stats"],
            filters={
                "item_type": request.args.get("item_type", ""),
                "min_price": request.args.get("min_price", ""),
                "max_price": request.args.get("max_price", ""),
                "search": request.args.get("search", "")
            }
        )
    except Exception as e:
        logger.error(f"市场管理页面出错: {e}")
        logger.error(traceback.format_exc())
        await flash(f"页面加载失败: {str(e)}", "danger")
        return redirect(url_for("admin_bp.index"))

@admin_bp.route("/market/<int:market_id>/price", methods=["POST"])
@login_required
async def update_market_price(market_id):
    market_service = current_app.config["MARKET_SERVICE"]
    
=======
@admin_bp.route("/users/create", methods=["POST"])
@login_required
@admin_required
async def create_user():
    user_service = current_app.config["USER_SERVICE"]
>>>>>>> 685bc68f
    try:
        data = await request.get_json()
        if not data:
            return {"success": False, "message": "无效的请求数据"}, 400
<<<<<<< HEAD
        
        new_price = data.get("price")
        if new_price is None:
            return {"success": False, "message": "缺少价格参数"}, 400

        # 类型校验: 检查 new_price 是否为数字
        try:
            new_price_numeric = float(new_price)
        except (TypeError, ValueError):
            return {"success": False, "message": "价格参数必须为数字"}, 400

        return market_service.update_market_item_price(market_id, int(new_price_numeric))
    except Exception as e:
        logger.error(f"更新价格错误: {e}")
        logger.error(traceback.format_exc())
        return {"success": False, "message": f"更新价格时发生错误: {str(e)}"}, 500

@admin_bp.route("/market/<int:market_id>/remove", methods=["POST"])
@login_required
async def remove_market_item(market_id):
    market_service = current_app.config["MARKET_SERVICE"]
    
    try:
        return market_service.remove_market_item_by_admin(market_id)
    except Exception as e:
        logger.error(f"下架商品错误: {e}")
        logger.error(traceback.format_exc())
        return {"success": False, "message": f"下架商品时发生错误: {str(e)}"}, 500

=======
        return user_service.create_user_for_admin(data)
    except Exception as e:
        return {"success": False, "message": f"创建用户时发生错误: {str(e)}"}, 500
>>>>>>> 685bc68f

# --- 用户物品管理 ---
@admin_bp.route("/users/<user_id>/inventory")
@login_required
@admin_required
async def manage_user_inventory(user_id):
    try:
        user_service = current_app.config["USER_SERVICE"]
        item_template_service = current_app.config["ITEM_TEMPLATE_SERVICE"]
        
        # 获取用户库存信息
        inventory_result = user_service.get_user_inventory_for_admin(user_id)
        
        if not inventory_result["success"]:
            await flash("获取用户库存失败：" + inventory_result.get("message", "未知错误"), "danger")
            return redirect(url_for("admin_bp.manage_users"))
        
        # 获取所有物品模板用于添加物品
        all_fish = item_template_service.get_all_fish()
        all_rods = item_template_service.get_all_rods()
        all_accessories = item_template_service.get_all_accessories()
        all_baits = item_template_service.get_all_baits()
        
        return await render_template(
            "users_inventory.html",
            user_id=user_id,
            user_nickname=inventory_result["nickname"],
            inventory=inventory_result,
            all_fish=all_fish,
            all_rods=all_rods,
            all_accessories=all_accessories,
            all_baits=all_baits
        )
    except Exception as e:
        await flash(f"页面加载失败: {str(e)}", "danger")
        return redirect(url_for("admin_bp.manage_users"))

@admin_bp.route("/users/<user_id>/inventory/add", methods=["POST"])
@login_required
async def add_item_to_user_inventory(user_id):
    user_service = current_app.config["USER_SERVICE"]
    
    try:
        data = await request.get_json()
        if not data:
            return {"success": False, "message": "无效的请求数据"}, 400
        
        item_type = data.get("item_type")
        item_id = data.get("item_id")
        quantity = data.get("quantity", 1)
        
        if not item_type or not item_id:
            return {"success": False, "message": "缺少必要参数"}, 400
        
        result = user_service.add_item_to_user_inventory(user_id, item_type, item_id, quantity)
        return result
    except Exception as e:
        return {"success": False, "message": f"添加物品时发生错误: {str(e)}"}, 500

@admin_bp.route("/users/<user_id>/inventory/remove", methods=["POST"])
@login_required
async def remove_item_from_user_inventory(user_id):
    user_service = current_app.config["USER_SERVICE"]
    
    try:
        data = await request.get_json()
        if not data:
            return {"success": False, "message": "无效的请求数据"}, 400
        
        item_type = data.get("item_type")
        item_id = data.get("item_id")
        quantity = data.get("quantity", 1)
        
        if not item_type or not item_id:
            return {"success": False, "message": "缺少必要参数"}, 400
        
        result = user_service.remove_item_from_user_inventory(user_id, item_type, item_id, quantity)
        return result
    except Exception as e:
        return {"success": False, "message": f"移除物品时发生错误: {str(e)}"}, 500<|MERGE_RESOLUTION|>--- conflicted
+++ resolved
@@ -487,7 +487,6 @@
         return {"success": False, "message": f"删除用户时发生错误: {str(e)}"}, 500
 
 
-<<<<<<< HEAD
 # --- 市场管理 ---
 @admin_bp.route("/market")
 @login_required
@@ -544,18 +543,10 @@
 async def update_market_price(market_id):
     market_service = current_app.config["MARKET_SERVICE"]
     
-=======
-@admin_bp.route("/users/create", methods=["POST"])
-@login_required
-@admin_required
-async def create_user():
-    user_service = current_app.config["USER_SERVICE"]
->>>>>>> 685bc68f
     try:
         data = await request.get_json()
         if not data:
             return {"success": False, "message": "无效的请求数据"}, 400
-<<<<<<< HEAD
         
         new_price = data.get("price")
         if new_price is None:
@@ -585,11 +576,18 @@
         logger.error(traceback.format_exc())
         return {"success": False, "message": f"下架商品时发生错误: {str(e)}"}, 500
 
-=======
+@admin_bp.route("/users/create", methods=["POST"])
+@login_required
+@admin_required
+async def create_user():
+    user_service = current_app.config["USER_SERVICE"]
+    try:
+        data = await request.get_json()
+        if not data:
+            return {"success": False, "message": "无效的请求数据"}, 400
         return user_service.create_user_for_admin(data)
     except Exception as e:
         return {"success": False, "message": f"创建用户时发生错误: {str(e)}"}, 500
->>>>>>> 685bc68f
 
 # --- 用户物品管理 ---
 @admin_bp.route("/users/<user_id>/inventory")
